use std::{sync::Arc, thread};

use super::*;

pub struct EntryTemplate(FKey, FVal);
pub type HopBits = u32;

pub const EMPTY_KEY: FKey = 0;

pub const EMPTY_VALUE: FVal = 0b000;
pub const SENTINEL_VALUE: FVal = 0b010;

// Last bit set indicates locking
pub const LOCKED_VALUE: FVal = 0b001;

pub const TOMBSTONE_VALUE: FVal = 0b100;
pub const SWAPPING_VALUE: FVal = 0b101;

pub const NUM_FIX_K: FKey = 0b1000; // = 8
pub const NUM_FIX_V: FVal = 0b1000; // = 8

pub const VAL_BIT_MASK: FVal = !0 << 1 >> 1;
pub const VAL_PRIME_MASK: FVal = !VAL_BIT_MASK;
pub const VAL_FLAGGED_MASK: FVal = !(!0 << NUM_FIX_V.trailing_zeros());
pub const MUTEX_BIT_MASK: FVal = !WORD_MUTEX_DATA_BIT_MASK & VAL_BIT_MASK;
pub const ENTRY_SIZE: usize = mem::size_of::<EntryTemplate>();
pub const WORD_MUTEX_DATA_BIT_MASK: FVal = !0 << 2 >> 2;

pub const FVAL_BITS: usize = mem::size_of::<FVal>() * 8;
pub const FVAL_VER_POS: FVal = (FVAL_BITS as FVal) / 2;
pub const FVAL_VER_BIT_MASK: FVal = !0 << FVAL_VER_POS & VAL_BIT_MASK;
pub const FVAL_VAL_BIT_MASK: FVal = !FVAL_VER_BIT_MASK;
pub const PLACEHOLDER_VAL: FVal = NUM_FIX_V + 1;

pub const NUM_HOPS: usize = mem::size_of::<HopBits>() * 8;

enum ModResult<V> {
    Replaced(FVal, Option<V>, usize), // (origin fval, val, index)
    Existed(FVal, Option<V>),
    Fail,
    Sentinel,
    NotFound,
    Done(FVal, Option<V>, usize), // _, value, index
    TableFull,
    Aborted,
}

enum ModOp<'a, V> {
    Insert(FVal, &'a V),
    UpsertFastVal(FVal),
    AttemptInsert(FVal, &'a V),
    SwapFastVal(Box<dyn Fn(FVal) -> Option<FVal>>),
    Sentinel,
    Tombstone,
}

pub enum InsertOp {
    Insert,
    UpsertFast,
    TryInsert,
    Tombstone,
}

enum ResizeResult {
    NoNeed,
    SwapFailed,
    InProgress,
}

pub enum SwapResult<'a, K, V, A: Attachment<K, V>, ALLOC: GlobalAlloc + Default> {
    Succeed(FVal, usize, Shared<'a, ChunkPtr<K, V, A, ALLOC>>),
    NotFound,
    Failed,
    Aborted,
}

pub struct Chunk<K, V, A: Attachment<K, V>, ALLOC: GlobalAlloc + Default> {
    capacity: usize,
    base: usize,
    occu_limit: usize,
    occupation: AtomicUsize,
    empty_entries: AtomicUsize,
    total_size: usize,
    hop_base: usize,
    pub attachment: A,
    shadow: PhantomData<(K, V, ALLOC)>,
}

pub struct ChunkPtr<K, V, A: Attachment<K, V>, ALLOC: GlobalAlloc + Default> {
    ptr: *mut Chunk<K, V, A, ALLOC>,
}

pub struct Table<K, V, A: Attachment<K, V>, ALLOC: GlobalAlloc + Default, H: Hasher + Default> {
    meta: Arc<ChunkMeta<K, V, A, ALLOC>>,
    attachment_init_meta: A::InitMeta,
    count: AtomicUsize,
    init_cap: usize,
    mark: PhantomData<H>,
}

struct ChunkMeta<K, V, A: Attachment<K, V>, ALLOC: GlobalAlloc + Default> {
    new_chunk: Atomic<ChunkPtr<K, V, A, ALLOC>>,
    pub chunk: Atomic<ChunkPtr<K, V, A, ALLOC>>,
    epoch: AtomicUsize,
}

impl<
        K: Clone + Hash + Eq,
        V: Clone,
        A: Attachment<K, V>,
        ALLOC: GlobalAlloc + Default,
        H: Hasher + Default,
    > Table<K, V, A, ALLOC, H>
{
    const FAT_VAL: bool = mem::size_of::<V>() != 0;
    const WORD_KEY: bool = mem::size_of::<K>() == 0;

    pub fn with_capacity(cap: usize, attachment_init_meta: A::InitMeta) -> Self {
        trace!("Creating chunk with capacity {}", cap);
        if !is_power_of_2(cap) {
            panic!("capacity is not power of 2");
        }
        // Each entry key value pair is 2 words
        // steal 1 bit in the MSB of value indicate Prime(1)
        let chunk = Chunk::alloc_chunk(cap, &attachment_init_meta);
        Self {
            meta: Arc::new(ChunkMeta {
                chunk: Atomic::new(ChunkPtr::new(chunk)),
                new_chunk: Atomic::null(),
                epoch: AtomicUsize::new(0),
            }),
            count: AtomicUsize::new(0),
            init_cap: cap,
            attachment_init_meta,
            mark: PhantomData,
        }
    }

    pub fn new(attachment_init_meta: A::InitMeta) -> Self {
        Self::with_capacity(64, attachment_init_meta)
    }

    pub fn get_with_hash(
        &self,
        key: &K,
        fkey: FKey,
        hash: usize,
        read_attachment: bool,
        guard: &Guard,
        backoff: &Backoff,
    ) -> Option<(FVal, Option<V>, usize)> {
        'OUTER: loop {
            let epoch = self.now_epoch();
            let chunk_ptr = self.meta.chunk.load(Acquire, &guard);
            let new_chunk_ptr = self.meta.new_chunk.load(Acquire, &guard);
            let chunk = unsafe { chunk_ptr.deref() };
            let new_chunk = Self::new_chunk_ref(epoch, &new_chunk_ptr, &chunk_ptr);
            debug_assert!(!chunk_ptr.is_null());
            if let Some((mut val, addr, aitem)) = self.get_from_chunk(
                &*chunk,
                hash,
                key,
                fkey,
                &backoff,
                new_chunk.map(|c| c.deref()),
            ) {
                'SPIN: loop {
                    let v = val.val;
                    if val.is_valued() {
                        let act_val = val.act_val::<V>();
                        let mut attachment = None;
                        if Self::FAT_VAL && read_attachment {
                            attachment = Some(aitem.get_value());
                            let new_val = Self::get_fast_value(addr);
                            if new_val.val != val.val {
                                val = new_val;
                                continue 'SPIN;
                            }
                        }
                        return Some((act_val, attachment, addr));
                    } else if v == SENTINEL_VALUE {
                        if new_chunk.is_none() {
                            backoff.spin();
                            continue 'OUTER;
                        }
                        break 'SPIN;
                    } else {
                        break 'SPIN;
                    }
                }
            }

            // Looking into new chunk
            if let Some(new_chunk) = new_chunk {
                if let Some((mut val, addr, aitem)) =
                    self.get_from_chunk(&*new_chunk, hash, key, fkey, &backoff, None)
                {
                    'SPIN_NEW: loop {
                        let v = val.val;
                        if val.is_valued() {
                            let act_val = val.act_val::<V>();
                            let mut attachment = None;
                            if Self::FAT_VAL && read_attachment {
                                attachment = Some(aitem.get_value());
                                let new_val = Self::get_fast_value(addr);
                                if new_val.val != val.val {
                                    val = new_val;
                                    continue 'SPIN_NEW;
                                }
                            }
                            return Some((act_val, attachment, addr));
                        } else if v == SENTINEL_VALUE {
                            backoff.spin();
                            continue 'OUTER;
                        } else {
                            break 'SPIN_NEW;
                        }
                    }
                }
            }
            let new_epoch = self.now_epoch();
            if new_epoch != epoch {
                backoff.spin();
                continue 'OUTER;
            }
            return None;
        }
    }

    #[inline(always)]
    pub fn get(&self, key: &K, fkey: FKey, read_attachment: bool) -> Option<(FVal, Option<V>)> {
        let (fkey, hash) = Self::hash(fkey, key);
        let guard = crossbeam_epoch::pin();
        let backoff = crossbeam_utils::Backoff::new();
        self.get_with_hash(key, fkey, hash, read_attachment, &guard, &backoff)
            .map(|(a, b, _)| (a, b))
    }

    pub fn insert(
        &self,
        op: InsertOp,
        key: &K,
        value: Option<&V>,
        fkey: FKey,
        fvalue: FVal,
    ) -> Option<(FVal, V)> {
        let backoff = crossbeam_utils::Backoff::new();
        let guard = crossbeam_epoch::pin();
        let (fkey, hash) = Self::hash(fkey, key);
        loop {
            let epoch = self.now_epoch();
            let chunk_ptr = self.meta.chunk.load(Acquire, &guard);
            let chunk = unsafe { chunk_ptr.deref() };
            let new_chunk_ptr = self.meta.new_chunk.load(Acquire, &guard);
            let new_chunk = Self::new_chunk_ref(epoch, &new_chunk_ptr, &chunk_ptr);
            // trace!("Insert {} at {:?}-{:?}", fkey, chunk_ptr, new_chunk_ptr);
            if let Some(new_chunk) = new_chunk {
                if new_chunk.occupation.load(Acquire) >= new_chunk.occu_limit {
                    backoff.spin();
                    continue;
                }
            } else {
                match self.check_migration(chunk_ptr, chunk, &guard) {
                    ResizeResult::InProgress | ResizeResult::SwapFailed => {
                        trace!("Retry insert due to resize");
                        backoff.spin();
                        continue;
                    }
                    ResizeResult::NoNeed => {}
                }
            }
            let modify_chunk = new_chunk.unwrap_or(chunk);
            let masked_value = fvalue & VAL_BIT_MASK;
            let mod_op = match op {
                InsertOp::Insert => ModOp::Insert(masked_value, value.unwrap()),
                InsertOp::UpsertFast => ModOp::UpsertFastVal(masked_value),
                InsertOp::TryInsert => ModOp::AttemptInsert(masked_value, value.unwrap()),
                InsertOp::Tombstone => ModOp::Tombstone,
            };
            let value_insertion =
                self.modify_entry(&*modify_chunk, hash, key, fkey, mod_op, true, &guard, None);
            let mut result = None;
            match value_insertion {
                ModResult::Done(_, _, _) => {
                    modify_chunk.occupation.fetch_add(1, Relaxed);
                    self.count.fetch_add(1, Relaxed);
                }
                ModResult::Replaced(fv, v, _) | ModResult::Existed(fv, v) => {
                    result = Some((fv, v.unwrap()))
                }
                ModResult::Fail => {
                    // If fail insertion then retry
                    warn!(
                        "Insertion failed, do migration and retry. Copying {}, cap {}, count {}, old {:?}, new {:?}",
                        new_chunk.is_some(),
                        modify_chunk.capacity,
                        modify_chunk.occupation.load(Relaxed),
                        chunk_ptr,
                        new_chunk_ptr
                    );
                    backoff.spin();
                    continue;
                }
                ModResult::TableFull => {
                    trace!(
                        "Insertion is too fast for {}, copying {}, cap {}, count {}, old {:?}, new {:?}.",
                        fkey,
                        new_chunk.is_some(),
                        modify_chunk.capacity,
                        modify_chunk.occupation.load(Relaxed),
                        chunk_ptr,
                        new_chunk_ptr
                    );
                    backoff.spin();
                    continue;
                }
                ModResult::Sentinel => {
                    trace!("Discovered sentinel on insertion table upon probing, retry");
                    backoff.spin();
                    continue;
                }
                ModResult::NotFound => {
                    // Only possible for Tombstone op
                    if new_chunk.is_some() {
                        // Cannot find the item to delete during migration
                        // If can be in the old chunk which we can try to jut a sentinel
                        match self.modify_entry(
                            chunk,
                            hash,
                            key,
                            fkey,
                            ModOp::Sentinel,
                            true,
                            &guard,
                            new_chunk.map(|c| &**c),
                        ) {
                            ModResult::Done(_, _, _) => {
                                chunk.occupation.fetch_add(1, AcqRel);
                            }
                            ModResult::Replaced(fv, val, _) => {
                                if fv > TOMBSTONE_VALUE {
                                    return Some((fv, val.unwrap()));
                                }
                            }
                            _ => {}
                        }
                        backoff.spin();
                        continue;
                    }
                }
                ModResult::Aborted => unreachable!("Should no abort"),
            }
            if new_chunk.is_some() {
                debug_assert_ne!(
                    chunk_ptr, new_chunk_ptr,
                    "at epoch {}, inserting k:{}, v:{}",
                    epoch, fkey, fvalue
                );
                debug_assert_ne!(
                    new_chunk_ptr,
                    Shared::null(),
                    "at epoch {}, inserting k:{}, v:{}",
                    epoch,
                    fkey,
                    fvalue
                );
                let old_val = self.modify_entry(
                    chunk,
                    hash,
                    key,
                    fkey,
                    ModOp::Sentinel,
                    true,
                    &guard,
                    new_chunk.map(|c| &**c),
                );
                trace!("Put sentinel to old chunk for {} got {:?}", fkey, old_val);
                // Here, we may have a value that was in old chunk and had never been updated during sentinel
                // If we had not got anything from new chunk yet, shall return this one
                match (&old_val, &result) {
                    (ModResult::Replaced(fv, v, _), None) | (ModResult::Existed(fv, v), None) => {
                        if *fv > NUM_FIX_V {
                            result = Some((*fv, v.clone().unwrap()))
                        }
                    }
                    _ => {
                        self.manually_drop_sentinel_res(&old_val, chunk);
                    }
                }
            }
            // trace!("Inserted key {}, with value {}", fkey, fvalue);
            return result;
        }
    }

    fn manually_drop_sentinel_res(&self, res: &ModResult<V>, chunk: &Chunk<K, V, A, ALLOC>) {
        match res {
            ModResult::Done(fval, _, _) | ModResult::Replaced(fval, _, _) => {
                if *fval <= TOMBSTONE_VALUE {
                    return;
                }
                chunk.attachment.manually_drop(*fval);
            }
            _ => {}
        }
    }

    pub fn clear(&self) {
        let backoff = crossbeam_utils::Backoff::new();
        let guard = crossbeam_epoch::pin();
        loop {
            let epoch = self.now_epoch();
            if Self::is_copying(epoch) {
                backoff.spin();
                continue;
            }
            let len = self.len();
            let owned_new = Owned::new(ChunkPtr::new(Chunk::alloc_chunk(
                self.init_cap,
                &self.attachment_init_meta,
            )));
            self.meta
                .chunk
                .store(owned_new.into_shared(&guard), Release);
            self.meta.new_chunk.store(Shared::null(), Release);
            dfence();
            self.count.fetch_sub(len, AcqRel);
            break;
        }
    }

    pub fn swap<'a, F: Fn(FVal) -> Option<FVal> + Copy + 'static>(
        &self,
        fkey: FKey,
        key: &K,
        func: F,
        guard: &'a Guard,
    ) -> SwapResult<'a, K, V, A, ALLOC> {
        let backoff = crossbeam_utils::Backoff::new();
        let (fkey, hash) = Self::hash(fkey, key);
        loop {
            let epoch = self.now_epoch();
            let chunk_ptr = self.meta.chunk.load(Acquire, &guard);
            let new_chunk_ptr = self.meta.new_chunk.load(Acquire, &guard);
            let chunk = unsafe { chunk_ptr.deref() };
            let new_chunk = Self::new_chunk_ref(epoch, &new_chunk_ptr, &chunk_ptr);
            if let Some(new_chunk) = new_chunk {
                // && self.now_epoch() == epoch
                // Copying is on the way, should try to get old value from old chunk then put new value in new chunk
                if let Some((old_parsed_val, old_addr, attachment)) =
                    self.get_from_chunk(chunk, hash, key, fkey, &backoff, Some(&**new_chunk))
                {
                    let old_fval = old_parsed_val.act_val::<V>();
                    if old_fval == LOCKED_VALUE {
                        backoff.spin();
                        continue;
                    }
                    if old_fval >= NUM_FIX_V {
                        if let Some(new_val) = func(old_fval) {
                            let val = attachment.get_value();
                            match self.modify_entry(
                                new_chunk,
                                hash,
                                key,
                                fkey,
                                ModOp::AttemptInsert(new_val, &val),
                                false,
                                guard,
                                None,
                            ) {
                                ModResult::Done(_, _, new_index)
                                | ModResult::Replaced(_, _, new_index) => {
                                    if Self::cas_sentinel(old_addr, old_parsed_val.val) {
                                        // Put a sentinel in the old chunk
                                        return SwapResult::Succeed(
                                            old_fval,
                                            new_index,
                                            new_chunk_ptr,
                                        );
                                    } else {
                                        // If fail, we may have some problem here
                                        // The best strategy can be CAS a tombstone to the new index and try everything again
                                        // Note that we use attempt insert, it will be safe to just `remove` it
                                        let new_addr = new_chunk.entry_addr(new_index);
                                        let _ = Self::cas_tombstone(new_addr, new_val);
                                        continue;
                                    }
                                }
                                _ => {}
                            }
                        }
                    }
                }
            }
            let modify_chunk_ptr = if new_chunk.is_some() {
                new_chunk_ptr
            } else {
                chunk_ptr
            };
            let modify_chunk = new_chunk.unwrap_or(chunk);
            trace!("Swaping for key {}, copying {}", fkey, new_chunk.is_some());
            let mod_res = self.modify_entry(
                modify_chunk,
                hash,
                key,
                fkey,
                ModOp::SwapFastVal(Box::new(func)),
                false,
                guard,
                None,
            );
            if new_chunk.is_some() {
                debug_assert_ne!(chunk_ptr, new_chunk_ptr);
                debug_assert_ne!(new_chunk_ptr, Shared::null());
                let res = self.modify_entry(
                    chunk,
                    hash,
                    key,
                    fkey,
                    ModOp::Sentinel,
                    false,
                    &guard,
                    new_chunk.map(|c| &**c),
                );
                self.manually_drop_sentinel_res(&res, chunk);
            }
            return match mod_res {
                ModResult::Replaced(v, _, idx) => SwapResult::Succeed(v, idx, modify_chunk_ptr),
                ModResult::Aborted => SwapResult::Aborted,
                ModResult::Fail => SwapResult::Failed,
                ModResult::NotFound => SwapResult::NotFound,
                ModResult::Sentinel => {
                    backoff.spin();
                    continue;
                }
                ModResult::Existed(_, _) => unreachable!("Swap have existed result"),
                ModResult::Done(_, _, _) => unreachable!("Swap Done"),
                ModResult::TableFull => unreachable!("Swap table full"),
            };
        }
    }

    #[inline(always)]
    pub fn remove(&self, key: &K, fkey: FKey) -> Option<(FVal, V)> {
        let tagging_res = self.insert(InsertOp::Tombstone, key, None, fkey, TOMBSTONE_VALUE);
        if tagging_res.is_some() {
            self.count.fetch_sub(1, AcqRel);
        }
        return tagging_res;
    }

    #[inline]
    fn is_copying(epoch: usize) -> bool {
        epoch | 1 == epoch
    }

    #[inline]
    fn epoch_changed(&self, epoch: usize) -> bool {
        self.now_epoch() != epoch
    }

    #[inline]
    fn new_chunk_ref<'a>(
        epoch: usize,
        new_chunk_ptr: &'a Shared<ChunkPtr<K, V, A, ALLOC>>,
        old_chunk_ptr: &'a Shared<ChunkPtr<K, V, A, ALLOC>>,
    ) -> Option<&'a ChunkPtr<K, V, A, ALLOC>> {
        if Self::is_copying(epoch) && !old_chunk_ptr.with_tag(0).eq(new_chunk_ptr) {
            unsafe { new_chunk_ptr.as_ref() } // null ptr will be handled by as_ref
        } else {
            None
        }
    }

    pub(crate) fn occupation(&self) -> (usize, usize, usize) {
        let guard = crossbeam_epoch::pin();
        let chunk_ptr = self.meta.chunk.load(Acquire, &guard);
        let chunk = unsafe { chunk_ptr.deref() };
        (
            chunk.occu_limit,
            chunk.occupation.load(Relaxed),
            chunk.capacity,
        )
    }

    pub(crate) fn dump_dist(&self) {
        let guard = crossbeam_epoch::pin();
        let chunk_ptr = self.meta.chunk.load(Acquire, &guard);
        let chunk = unsafe { chunk_ptr.deref() };
        let cap = chunk.capacity;
        let mut res = String::new();
        for i in 0..cap {
            let addr = chunk.entry_addr(i);
            let k = Self::get_fast_key(addr);
            if k != EMPTY_VALUE {
                res.push('1');
            } else {
                res.push('0');
            }
        }
        info!("Chunk dump: {}", res);
    }

    #[inline]
    pub(crate) fn now_epoch(&self) -> usize {
        self.meta.epoch.load(Acquire)
    }

    pub fn len(&self) -> usize {
        self.count.load(Relaxed)
    }

    fn get_from_chunk(
        &self,
        chunk: &Chunk<K, V, A, ALLOC>,
        hash: usize,
        key: &K,
        fkey: FKey,
        backoff: &Backoff,
        new_chunk: Option<&Chunk<K, V, A, ALLOC>>,
    ) -> Option<(FastValue, usize, A::Item)> {
        debug_assert_ne!(chunk as *const Chunk<K, V, A, ALLOC> as usize, 0);
        let mut idx = hash;
        let cap = chunk.capacity;
        let cap_mask = chunk.cap_mask();
        let mut counter = 0;
        while counter < cap {
            idx &= cap_mask;
            let addr = chunk.entry_addr(idx);
            let k = Self::get_fast_key(addr);
            if k == fkey {
                let attachment = chunk.attachment.prefetch(idx);
                if attachment.probe(key) {
                    loop {
                        let val_res = Self::get_fast_value(addr);
                        if val_res.is_locked() {
                            backoff.spin();
                            continue;
                        }
                        return Some((val_res, addr, attachment));
                    }
                }
            } else if k == EMPTY_KEY {
                return None;
            }
            new_chunk.map(|new_chunk| {
                let fval = Self::get_fast_value(addr);
                Self::passive_migrate_entry(k, idx, fval, chunk, new_chunk, addr);
            });
            idx += 1; // reprobe
            counter += 1;
        }

        // not found
        return None;
    }

    #[inline]
    fn modify_entry<'a>(
        &self,
        chunk: &'a Chunk<K, V, A, ALLOC>,
        hash: usize,
        key: &K,
        fkey: FKey,
        op: ModOp<V>,
        read_attachment: bool,
        _guard: &'a Guard,
        new_chunk: Option<&Chunk<K, V, A, ALLOC>>,
    ) -> ModResult<V> {
        let cap = chunk.capacity;
        let mut idx = hash;
        let mut count = 0;
        let cap_mask = chunk.cap_mask();
        let backoff = crossbeam_utils::Backoff::new();
        while count <= cap {
            idx &= cap_mask;
            let addr = chunk.entry_addr(idx);
            let k = Self::get_fast_key(addr);
            if k == fkey {
                let attachment = chunk.attachment.prefetch(idx);
                if attachment.probe(&key) {
                    loop {
                        let v = Self::get_fast_value(addr);
                        let raw = v.val;
                        if raw >= TOMBSTONE_VALUE {
                            let act_val = v.act_val::<V>();
                            match op {
                                ModOp::Insert(fval, ov) => {
                                    // Insert with attachment should prime value first when
                                    // duplicate key discovered
                                    let primed_fval = Self::if_fat_val_then_val(LOCKED_VALUE, fval);
                                    let prev_val = read_attachment.then(|| attachment.get_value());
                                    let val_to_store = Self::value_to_store(raw, fval);
                                    if Self::cas_value(addr, raw, primed_fval).1 {
                                        attachment.set_value(ov.clone(), raw);
                                        if Self::FAT_VAL {
                                            Self::store_raw_value(addr, val_to_store);
                                        }
                                        if raw != TOMBSTONE_VALUE {
                                            return ModResult::Replaced(act_val, prev_val, idx);
                                        } else {
                                            return ModResult::Done(act_val, None, idx);
                                        }
                                    } else {
                                        backoff.spin();
                                        continue;
                                    }
                                }
                                ModOp::Sentinel => {
                                    if Self::cas_sentinel(addr, v.val) {
                                        let prev_val =
                                            read_attachment.then(|| attachment.get_value());
                                        attachment.erase(raw);
                                        if raw == 0 {
                                            return ModResult::Replaced(0, prev_val, idx);
                                        } else {
                                            return ModResult::Replaced(act_val, prev_val, idx);
                                        }
                                    } else {
                                        return ModResult::Fail;
                                    }
                                }
                                ModOp::Tombstone => {
                                    if raw == TOMBSTONE_VALUE {
                                        // Already tombstone
                                        return ModResult::NotFound;
                                    }
                                    if !Self::cas_tombstone(addr, v.val) {
                                        // this insertion have conflict with others
                                        // other thread changed the value (empty)
                                        // should fail
                                        return ModResult::Fail;
                                    } else {
                                        // we have put tombstone on the value, get the attachment and erase it
                                        let value = read_attachment.then(|| attachment.get_value());
                                        attachment.erase(raw);
                                        chunk.empty_entries.fetch_add(1, Relaxed);
                                        return ModResult::Replaced(act_val, value, idx);
                                    }
                                }
                                ModOp::UpsertFastVal(ref fv) => {
                                    if Self::cas_value(addr, v.val, *fv).1 {
                                        if (act_val == TOMBSTONE_VALUE) | (act_val == EMPTY_VALUE) {
                                            return ModResult::Done(0, None, idx);
                                        } else {
                                            let attachment =
                                                read_attachment.then(|| attachment.get_value());
                                            return ModResult::Replaced(act_val, attachment, idx);
                                        }
                                    } else {
                                        backoff.spin();
                                        continue;
                                    }
                                }
                                ModOp::AttemptInsert(fval, oval) => {
                                    if act_val == TOMBSTONE_VALUE {
                                        let primed_fval =
                                            Self::if_fat_val_then_val(LOCKED_VALUE, fval);
                                        let prev_val =
                                            read_attachment.then(|| attachment.get_value());
                                        let val_to_store = Self::value_to_store(raw, fval);
                                        if Self::cas_value(addr, v.val, primed_fval).1 {
                                            attachment.set_value((*oval).clone(), raw);
                                            if Self::FAT_VAL {
                                                Self::store_raw_value(addr, val_to_store);
                                            }
                                            return ModResult::Replaced(act_val, prev_val, idx);
                                        } else {
                                            if Self::FAT_VAL && read_attachment {
                                                // Fast value changed, cannot obtain stable fat value
                                                backoff.spin();
                                                continue;
                                            }
                                            return ModResult::Existed(act_val, prev_val);
                                        }
                                    } else {
                                        if Self::FAT_VAL
                                            && read_attachment
                                            && Self::get_fast_value(addr).val != v.val
                                        {
                                            backoff.spin();
                                            continue;
                                        }
                                        let value = read_attachment.then(|| attachment.get_value());
                                        return ModResult::Existed(act_val, value);
                                    }
                                }
                                ModOp::SwapFastVal(ref swap) => {
                                    if act_val == TOMBSTONE_VALUE {
                                        return ModResult::NotFound;
                                    }
                                    if act_val >= NUM_FIX_V {
                                        if let Some(sv) = swap(act_val) {
                                            if Self::cas_value(addr, v.val, sv).1 {
                                                // swap success
                                                return ModResult::Replaced(act_val, None, idx);
                                            } else {
                                                return ModResult::Fail;
                                            }
                                        } else {
                                            return ModResult::Aborted;
                                        }
                                    } else {
                                        return ModResult::Fail;
                                    }
                                }
                            }
                        } else if raw == SENTINEL_VALUE || v.is_primed() {
                            return ModResult::Sentinel;
                        } else {
                            // Other tags (except tombstone and locks)
                            if cfg!(debug_assertions) {
                                match raw {
                                    LOCKED_VALUE => {
                                        trace!("Spin on lock");
                                    }
                                    EMPTY_VALUE => {
                                        trace!("Spin on empty");
                                    }
                                    _ => {
                                        trace!("Spin on something else");
                                    }
                                }
                            }
                            backoff.spin();
                            continue;
                        }
                    }
                }
            }
            if k == EMPTY_KEY {
                // trace!("Inserting {}", fkey);
                match op {
                    ModOp::Insert(fval, val) | ModOp::AttemptInsert(fval, val) => {
                        let primed_fval = Self::if_fat_val_then_val(LOCKED_VALUE, fval);
                        match Self::cas_value(addr, EMPTY_VALUE, primed_fval) {
                            (_, true) => {
                                let attachment = chunk.attachment.prefetch(idx);
                                attachment.set_key(key.clone());
                                if Self::FAT_VAL {
                                    Self::store_key(addr, fkey);
                                    attachment.set_value((*val).clone(), 0);
                                    Self::store_raw_value(addr, fval);
                                } else {
                                    Self::store_key(addr, fkey);
                                }
                                return ModResult::Done(0, None, idx);
                            }
                            (SENTINEL_VALUE, false) => return ModResult::Sentinel,
                            (_, false) => {
                                backoff.spin();
                                continue;
                            }
                        }
                    }
                    ModOp::UpsertFastVal(fval) => match Self::cas_value(addr, EMPTY_VALUE, fval) {
                        (_, true) => {
                            Self::store_key(addr, fkey);
                            return ModResult::Done(0, None, idx);
                        }
                        (SENTINEL_VALUE, false) => return ModResult::Sentinel,
                        (_, false) => {
                            backoff.spin();
                            continue;
                        }
                    },
                    ModOp::Sentinel => {
                        if Self::cas_sentinel(addr, EMPTY_VALUE) {
                            // CAS value succeed, shall store key
                            Self::store_key(addr, fkey);
                            return ModResult::Done(0, None, idx);
                        } else {
                            backoff.spin();
                            continue;
                        }
                    }
                    ModOp::Tombstone => return ModResult::NotFound,
                    ModOp::SwapFastVal(_) => return ModResult::NotFound,
                };
            }
            {
                let fval = Self::get_fast_value(addr);
                let raw = fval.val;
                if raw == SENTINEL_VALUE {
                    match &op {
                        ModOp::Insert(_, _)
                        | ModOp::AttemptInsert(_, _)
                        | ModOp::UpsertFastVal(_) => {
                            return ModResult::Sentinel;
                        }
                        _ => {}
                    }
<<<<<<< HEAD
=======
                } else {
                    Self::passive_migrate_entry(k, idx, fval, chunk, new_chunk, addr);
>>>>>>> 1ee4b8fc
                }
                //  else if let Some(new_chunk) = new_chunk {
                //     Self::passive_migrate_entry(k, idx, fval, chunk, new_chunk, addr);
                // }
            }
            // trace!("Reprobe inserting {} got {}", fkey, k);
            idx += 1; // reprobe
            count += 1;
        }
        match op {
            ModOp::Insert(_, _) | ModOp::AttemptInsert(_, _) | ModOp::UpsertFastVal(_) => {
                ModResult::TableFull
            }
            _ => ModResult::NotFound,
        }
    }

    fn all_from_chunk(&self, chunk: &Chunk<K, V, A, ALLOC>) -> Vec<(FKey, FVal, K, V)> {
        let mut idx = 0;
        let cap = chunk.capacity;
        let mut counter = 0;
        let mut res = Vec::with_capacity(chunk.occupation.load(Relaxed));
        let cap_mask = chunk.cap_mask();
        while counter < cap {
            idx &= cap_mask;
            let addr = chunk.entry_addr(idx);
            let k = Self::get_fast_key(addr);
            if k != EMPTY_KEY {
                let val_res = Self::get_fast_value(addr);
                let act_val = val_res.act_val::<V>();
                if act_val >= NUM_FIX_V {
                    let attachment = chunk.attachment.prefetch(idx);
                    let key = attachment.get_key();
                    let value = attachment.get_value();
                    if Self::FAT_VAL && Self::get_fast_value(addr).val != val_res.val {
                        continue;
                    }
                    res.push((k, act_val, key, value))
                }
            }
            idx += 1; // reprobe
            counter += 1;
        }
        return res;
    }

    pub fn entries(&self) -> Vec<(FKey, FVal, K, V)> {
        let guard = crossbeam_epoch::pin();
        let old_chunk_ref = self.meta.chunk.load(Acquire, &guard);
        let new_chunk_ref = self.meta.new_chunk.load(Acquire, &guard);
        let old_chunk = unsafe { old_chunk_ref.deref() };
        let new_chunk = unsafe { new_chunk_ref.deref() };
        let mut res = self.all_from_chunk(&*old_chunk);
        if !new_chunk_ref.is_null() && old_chunk_ref != new_chunk_ref {
            res.append(&mut self.all_from_chunk(&*new_chunk));
        }
        return res;
    }

    #[inline(always)]
    fn get_fast_key(entry_addr: usize) -> FKey {
        Chunk::<K, V, A, ALLOC>::get_fast_key(entry_addr)
    }

    #[inline(always)]
    pub fn get_fast_value(entry_addr: usize) -> FastValue {
        Chunk::<K, V, A, ALLOC>::get_fast_value(entry_addr)
    }

    #[inline(always)]
    fn cas_tombstone(entry_addr: usize, original: FVal) -> bool {
        let addr = entry_addr + mem::size_of::<FKey>();
        unsafe {
            intrinsics::atomic_cxchg_acqrel_failrelaxed(
                addr as *mut FVal,
                original,
                TOMBSTONE_VALUE,
            )
            .1
        }
    }
    #[inline(always)]
    fn cas_value(entry_addr: usize, original: FVal, value: FVal) -> (usize, bool) {
        debug_assert!(entry_addr > 0);
        let addr = entry_addr + mem::size_of::<FKey>();
        unsafe { intrinsics::atomic_cxchg_acqrel_failrelaxed(addr as *mut FVal, original, value) }
    }

    #[inline(always)]
    fn cas_value_rt_new(entry_addr: usize, original: FVal, value: FVal) -> Option<FVal> {
        debug_assert!(entry_addr > 0);
        let addr = entry_addr + mem::size_of::<FKey>();
        unsafe {
            intrinsics::atomic_cxchg_acqrel_failrelaxed(addr as *mut FVal, original, value)
                .1
                .then(|| value)
        }
    }

    #[inline(always)]
    fn value_to_store(original: FVal, value: FVal) -> usize {
        if Self::FAT_VAL {
            FastValue::next_version(original, value)
        } else {
            0
        }
    }

    #[inline(always)]
    fn store_raw_value(entry_addr: usize, value: FVal) {
        let addr = entry_addr + mem::size_of::<FKey>();
        unsafe { intrinsics::atomic_store_rel(addr as *mut FVal, value) };
    }

    #[inline(always)]
    fn store_sentinel(entry_addr: usize) {
        debug_assert!(entry_addr > 0);
        let addr = entry_addr + mem::size_of::<FKey>();
        unsafe { intrinsics::atomic_store_rel(addr as *mut FVal, SENTINEL_VALUE) };
    }

    #[inline(always)]
    fn store_key(addr: usize, fkey: FKey) {
        unsafe { intrinsics::atomic_store_rel(addr as *mut FKey, fkey) }
    }

    #[inline(always)]
    fn cas_sentinel(entry_addr: usize, original: FVal) -> bool {
        let addr = entry_addr + mem::size_of::<FKey>();
        let (val, done) = unsafe {
            intrinsics::atomic_cxchg_acqrel_failrelaxed(addr as *mut FVal, original, SENTINEL_VALUE)
        };
        done || ((val & FVAL_VAL_BIT_MASK) == SENTINEL_VALUE)
    }

    /// Failed return old shared
    fn check_migration<'a>(
        &self,
        old_chunk_ptr: Shared<'a, ChunkPtr<K, V, A, ALLOC>>,
        old_chunk_ref: &ChunkPtr<K, V, A, ALLOC>,
        guard: &crossbeam_epoch::Guard,
    ) -> ResizeResult {
        let occupation = old_chunk_ref.occupation.load(Relaxed);
        let occu_limit = old_chunk_ref.occu_limit;
        if occupation < occu_limit {
            return ResizeResult::NoNeed;
        }
        self.do_migration(old_chunk_ptr, guard)
    }

    fn do_migration<'a>(
        &self,
        old_chunk_ptr: Shared<'a, ChunkPtr<K, V, A, ALLOC>>,
        guard: &crossbeam_epoch::Guard,
    ) -> ResizeResult {
        if old_chunk_ptr.tag() != 0 {
            return ResizeResult::SwapFailed;
        }
        let old_chunk_ins = unsafe { old_chunk_ptr.deref() };
        let empty_entries = old_chunk_ins.empty_entries.load(Relaxed);
        let old_cap = old_chunk_ins.capacity;
        let new_cap = if empty_entries > (old_cap >> 1) {
            // Clear tombstones
            old_cap
        } else {
            let mut cap = old_cap << 1;
            if cap < 2048 {
                cap <<= 1;
            }
            cap
        };
        // Swap in old chunk as placeholder for the lock
        let old_chunk_lock = old_chunk_ptr.with_tag(1);
        if let Err(_) =
            self.meta
                .chunk
                .compare_exchange(old_chunk_ptr, old_chunk_lock, AcqRel, Relaxed, guard)
        {
            // other thread have allocated new chunk and wins the competition, exit
            trace!("Cannot obtain lock for resize, will retry");
            return ResizeResult::SwapFailed;
        }
        let old_occupation = old_chunk_ins.occupation.load(Relaxed);
        trace!(
            "--- Resizing {:?}. New size is {}, was {}, occ {}",
            old_chunk_ptr,
            new_cap,
            old_cap,
            old_occupation
        );
        let new_chunk = Chunk::alloc_chunk(new_cap, &self.attachment_init_meta);
        unsafe {
            (*new_chunk).occupation.store(old_occupation, Relaxed);
        }
        let new_chunk_ptr = Owned::new(ChunkPtr::new(new_chunk))
            .into_shared(guard)
            .with_tag(0);
        debug_assert_eq!(self.meta.new_chunk.load(Acquire, guard), Shared::null());
        self.meta.new_chunk.store(new_chunk_ptr, Release); // Stump becasue we have the lock already
        self.meta.epoch.fetch_add(1, AcqRel);
        let meta = self.meta.clone();
        let old_chunk_addr = old_chunk_ptr.into_usize();
        let new_chunk_addr = new_chunk_ptr.into_usize();
        let old_chunk_lock = old_chunk_lock.into_usize();
        let meta_addr = Arc::into_raw(meta) as usize;
        // Not going to take multithreading resize
        // Experiments shows there is no significant improvement in performance
        trace!("Initialize migration");
        thread::Builder::new()
            .name(format!(
                "map-migration-{}-{}",
                old_chunk_addr, new_chunk_addr
            ))
            .spawn(move || {
                Self::migrate_with_thread(
                    meta_addr,
                    old_chunk_addr,
                    new_chunk_addr,
                    old_chunk_lock,
                    old_occupation,
                );
            })
            .unwrap();
        // Self::migrate_with_thread(
        //     meta_addr,
        //     old_chunk_addr,
        //     new_chunk_addr,
        //     old_chunk_lock,
        // );
        ResizeResult::InProgress
    }

    fn migrate_with_thread(
        meta_addr: usize,
        old_chunk_ptr: usize,
        new_chunk_ptr: usize,
        old_chunk_lock: usize,
        old_occupation: usize,
    ) {
        let guard = crossbeam_epoch::pin();
        let meta = unsafe {
            Arc::<ChunkMeta<K, V, A, ALLOC>>::from_raw(
                meta_addr as *const ChunkMeta<K, V, A, ALLOC>,
            )
        };
        let old_chunk_ptr =
            unsafe { Shared::<ChunkPtr<K, V, A, ALLOC>>::from_usize(old_chunk_ptr) };
        let new_chunk_ptr =
            unsafe { Shared::<ChunkPtr<K, V, A, ALLOC>>::from_usize(new_chunk_ptr) };
        let old_chunk_lock =
            unsafe { Shared::<ChunkPtr<K, V, A, ALLOC>>::from_usize(old_chunk_lock) };
        let new_chunk_ins = unsafe { new_chunk_ptr.deref() };
        let old_chunk_ins = unsafe { old_chunk_ptr.deref() };
        Self::migrate_entries(old_chunk_ins, new_chunk_ins, old_occupation, &guard);
        let swap_chunk = meta.chunk.compare_exchange(
            old_chunk_lock,
            new_chunk_ptr.with_tag(0),
            AcqRel,
            Relaxed,
            &guard,
        );
        if let Err(ec) = swap_chunk {
            panic!(
                "Must swap chunk, got {:?}, expecting {:?}",
                ec, old_chunk_ptr
            );
        }
        meta.epoch.fetch_add(1, AcqRel);
        meta.new_chunk.store(Shared::null(), Release);
        trace!(
            "!!! Migration for {:?} completed, new chunk is {:?}, size from {} to {}",
            old_chunk_ptr,
            new_chunk_ptr,
            old_chunk_ins.capacity,
            new_chunk_ins.capacity
        );
        unsafe {
            guard.defer_destroy(old_chunk_ptr);
            guard.flush();
        }
    }

    fn migrate_entries(
        old_chunk_ins: &Chunk<K, V, A, ALLOC>,
        new_chunk_ins: &Chunk<K, V, A, ALLOC>,
        old_occupation: usize,
        _guard: &crossbeam_epoch::Guard,
    ) -> usize {
        trace!(
            "Migrating entries from {:?} to {:?}",
            old_chunk_ins.base,
            new_chunk_ins.base
        );
        let mut old_address = old_chunk_ins.base as usize;
        let boundary = old_address + chunk_size_of(old_chunk_ins.capacity);
        let mut effective_copy = 0;
        let mut idx = 0;
        let backoff = crossbeam_utils::Backoff::new();
        while old_address < boundary {
            // iterate the old chunk to extract entries that is NOT empty
            let fvalue = Self::get_fast_value(old_address);
            debug_assert_eq!(old_address, old_chunk_ins.entry_addr(idx));
            // Reasoning value states
            trace!(
                "Migrating entry have key {}",
                Self::get_fast_key(old_address)
            );
            match fvalue.val {
                EMPTY_VALUE | TOMBSTONE_VALUE => {
                    // Probably does not need this anymore
                    // Need to make sure that during migration, empty value always leads to new chunk
                    if !Self::cas_sentinel(old_address, fvalue.val) {
                        warn!("Filling empty with sentinel for old table should succeed but not, retry");
                        backoff.spin();
                        continue;
                    }
                }
                LOCKED_VALUE => {
                    backoff.spin();
                    continue;
                }
                SENTINEL_VALUE => {
                    // Sentinel, skip
                    // Sentinel in old chunk implies its new value have already in the new chunk
                    // It can also be other thread have moved this key-value pair to the new chunk
                }
                _ => {
                    if !fvalue.is_primed() {
                        let fkey = Self::get_fast_key(old_address);
                        if !Self::migrate_entry(
                            fkey,
                            idx,
                            fvalue,
                            old_chunk_ins,
                            new_chunk_ins,
                            old_address,
                            &mut effective_copy,
                        ) {
                            backoff.spin();
                            continue;
                        }
                    }
                }
            }
            old_address += ENTRY_SIZE;
            idx += 1;
        }
        // resize finished, make changes on the numbers
        if effective_copy > old_occupation {
            let delta = effective_copy - old_occupation;
            new_chunk_ins.occupation.fetch_add(delta, Relaxed);
            debug!(
                "Occupation {}-{} offset {}",
                effective_copy, old_occupation, delta
            );
        } else if effective_copy < old_occupation {
            let delta = old_occupation - effective_copy;
            new_chunk_ins.occupation.fetch_sub(delta, Relaxed);
            debug!(
                "Occupation {}-{} offset neg {}",
                effective_copy, old_occupation, delta
            );
        } else {
            debug!(
                "Occupation {}-{} zero offset",
                effective_copy, old_occupation
            );
        }
        trace!("Migrated {} entries to new chunk", effective_copy);
        return effective_copy;
    }

    #[inline(always)]
    fn passive_migrate_entry(
        fkey: FKey,
        old_idx: usize,
        fvalue: FastValue,
        old_chunk_ins: &Chunk<K, V, A, ALLOC>,
        new_chunk_ins: &Chunk<K, V, A, ALLOC>,
        old_address: usize,
    ) {
<<<<<<< HEAD
        // Note: This does not make migration faster
        // if fvalue.val < NUM_FIX_V {
        //     // Value have no key, insertion in progress
        //     return;
        // }
        // let mut num_moved = 0;
        // Self::migrate_entry(
        //     fkey,
        //     old_idx,
        //     fvalue,
        //     old_chunk_ins,
        //     new_chunk_ins,
        //     old_address,
        //     &mut num_moved,
        // );
        // new_chunk_ins.occupation.fetch_add(num_moved, AcqRel);
=======
        if fvalue.val < NUM_FIX_V || fvalue.is_primed() {
            // Value have no key, insertion in progress
            return;
        }
        let mut num_moved = 0;
        Self::migrate_entry(
            fkey,
            old_idx,
            fvalue,
            old_chunk_ins,
            new_chunk_ins,
            old_address,
            &mut num_moved,
        );
        new_chunk_ins.occupation.fetch_add(num_moved, AcqRel);
>>>>>>> 1ee4b8fc
    }

    fn migrate_entry(
        fkey: FKey,
        old_idx: usize,
        fvalue: FastValue,
        old_chunk_ins: &Chunk<K, V, A, ALLOC>,
        new_chunk_ins: &Chunk<K, V, A, ALLOC>,
        old_address: usize,
        effective_copy: &mut usize,
    ) -> bool {
        // Insert entry into new chunk, in case of failure, skip this entry
        // Value should be locked
<<<<<<< HEAD
        trace!("Migrating entry {}", fkey);
        let mut curr_orig = fvalue.val;
=======
        let mut curr_orig = fvalue.act_val::<V>();
        let primed_orig= fvalue.prime();
>>>>>>> 1ee4b8fc
        let orig = curr_orig;
        match Self::cas_value_rt_new(old_address, orig, primed_orig.val) {
            Some(n) => {
                // here we obtained the ownership of this fval
                curr_orig = n;
            }
            None => {
                // here the ownership have been taken by other thread
                trace!("Entry {} has changed", fkey);
                return false;
            }
        }
        // Make insertion for migration inlined, hopefully the ordering will be right
        let hash = if Self::WORD_KEY {
            hash_key::<_, H>(&fkey)
        } else {
            fkey
        };
        let cap = new_chunk_ins.capacity;
        let mut idx = hash;
        let mut count = 0;
        let cap_mask = new_chunk_ins.cap_mask();
        while count < cap {
            idx &= cap_mask;
            let addr = new_chunk_ins.entry_addr(idx);
            let k = Self::get_fast_key(addr);
            if k == fkey {
                let new_attachment = new_chunk_ins.attachment.prefetch(idx);
                let old_attachment = old_chunk_ins.attachment.prefetch(old_idx);
                let key = old_attachment.get_key();
                if new_attachment.probe(&key) {
                    // New value existed, skip with None result
                    // We also need to drop the fvalue we obtained because it does not fit any where
<<<<<<< HEAD
                    old_chunk_ins.attachment.manually_drop(fvalue.val);
                    warn!("Migrate {} exists, skipped", fkey);
=======
                    // old_chunk_ins.attachment.manually_drop(fvalue.act_val::<V>());
>>>>>>> 1ee4b8fc
                    break;
                }
            } else if k == EMPTY_KEY {
                if Self::cas_value(addr, EMPTY_VALUE, orig).1 {
                    let new_attachment = new_chunk_ins.attachment.prefetch(idx);
                    let old_attachment = old_chunk_ins.attachment.prefetch(old_idx);
                    let key = old_attachment.get_key();
                    let value = old_attachment.get_value();
                    new_attachment.set_key(key);
                    new_attachment.set_value(value, 0);
                    fence(Acquire);
                    Self::store_key(addr, fkey);
                    break;
                } else {
                    // Here we didn't put the fval into the new chunk due to slot conflict with
                    // other thread. Need to retry
                    warn!("Migrate {} have conflict", fkey);
                    continue;
                }
            }
            idx += 1; // reprobe
            count += 1;
        }
        if count >= cap {
            warn!("End of table during migrating {}", fkey);
        }
        if curr_orig != orig {
            trace!("Copy Entry {} success", fkey);
            Self::store_sentinel(old_address);
        } else if Self::cas_sentinel(old_address, curr_orig) {
            warn!("Key {} is not migrared", fkey);
            // continue
        } else {
            trace!("Migrate entry {} has failed", fkey);
            return false;
        }
        *effective_copy += 1;
        return true;
    }

    pub fn map_is_copying(&self) -> bool {
        Self::is_copying(self.now_epoch())
    }

    #[inline]
    pub fn hash(fkey: FKey, key: &K) -> (FKey, usize) {
        if Self::WORD_KEY {
            debug_assert!(fkey > 0);
            (fkey, hash_key::<_, H>(&fkey))
        } else {
            let hash = hash_key::<_, H>(key);
            (hash as FKey, hash)
        }
    }

    #[inline]
    pub fn get_hash(&self, fkey: FKey, key: &K) -> (FKey, usize) {
        Self::hash(fkey, key)
    }

    #[inline]
    const fn if_fat_val_then_val<T: Copy>(then: T, els: T) -> T {
        if Self::FAT_VAL {
            then
        } else {
            els
        }
    }
}

#[derive(Copy, Clone)]
pub struct FastValue {
    pub val: FVal,
}

impl FastValue {
    #[inline(always)]
    pub fn new(val: FVal) -> Self {
        Self { val }
    }

    #[inline(always)]
    pub fn act_val<V>(self) -> FVal {
        if mem::size_of::<V>() != 0 {
            self.val & FVAL_VAL_BIT_MASK
        } else {
            self.val & VAL_BIT_MASK
        }
    }

    #[inline(always)]
    fn next_version(old: FVal, new: FVal) -> FVal {
        let new_ver = (old | FVAL_VAL_BIT_MASK).wrapping_add(1);
        new & FVAL_VAL_BIT_MASK | (new_ver & FVAL_VER_BIT_MASK)
    }

    #[inline(always)]
    fn is_locked(self) -> bool {
        let v = self.val;
        v == LOCKED_VALUE
    }

    #[inline(always)]
    fn is_primed(self) -> bool {
        let v = self.val;
        v & VAL_BIT_MASK != v
    }

    fn prime(self) -> Self {
        Self {
            val: self.val | VAL_PRIME_MASK
        }
    }

    #[inline(always)]
    fn is_valued(self) -> bool {
        self.val > TOMBSTONE_VALUE
    }
}

impl<K, V, A: Attachment<K, V>, ALLOC: GlobalAlloc + Default> Chunk<K, V, A, ALLOC> {
    fn alloc_chunk(capacity: usize, attachment_meta: &A::InitMeta) -> *mut Self {
        let self_size = mem::size_of::<Self>();
        let self_align = align_padding(self_size, 8);
        let self_size_aligned = self_size + self_align;
        let chunk_size = chunk_size_of(capacity);
        let chunk_align = align_padding(chunk_size, 8);
        let chunk_size_aligned = chunk_size + chunk_align;
        let attachment_heap = A::heap_size_of(capacity);
        let hop_size = mem::size_of::<HopBits>() * capacity;
        let hop_align = align_padding(hop_size, 8);
        let hop_size_aligned = hop_size + hop_align;
        let total_size = self_size_aligned + chunk_size_aligned + hop_size_aligned + attachment_heap;
        let ptr = alloc_mem::<ALLOC>(total_size) as *mut Self;
        let addr = ptr as usize;
        let data_base = addr + self_size_aligned;
        let hop_base = data_base + chunk_size_aligned;
        let attachment_base = hop_base + hop_size_aligned;
        unsafe {
            ptr::write(
                ptr,
                Self {
                    base: data_base,
                    capacity,
                    occupation: AtomicUsize::new(0),
                    empty_entries: AtomicUsize::new(0),
                    occu_limit: occupation_limit(capacity),
                    total_size,
                    hop_base,
                    attachment: A::new(attachment_base, attachment_meta),
                    shadow: PhantomData,
                },
            )
        };
        ptr
    }

    unsafe fn gc(ptr: *mut Chunk<K, V, A, ALLOC>) {
        debug_assert_ne!(ptr as usize, 0);
        let chunk = &*ptr;
        // chunk.gc_entries();
        dealloc_mem::<ALLOC>(ptr as usize, chunk.total_size);
    }

    #[warn(dead_code)]
    fn gc_entries(&self) {
        let mut old_address = self.base as usize;
        let boundary = old_address + chunk_size_of(self.capacity);
        let mut idx = 0;
        while old_address < boundary {
            let fvalue = Self::get_fast_value(old_address);
            let fkey = Self::get_fast_key(old_address);
            let val = fvalue.val;
            if fkey != EMPTY_KEY && val >= NUM_FIX_V {
                let attachment = self.attachment.prefetch(idx);
                attachment.erase(val);
            }
            old_address += ENTRY_SIZE;
            idx += 1;
        }
    }

    #[inline(always)]
    fn get_fast_key(entry_addr: usize) -> FKey {
        debug_assert!(entry_addr > 0);
        unsafe { intrinsics::atomic_load_acq(entry_addr as *mut FKey) }
    }

    #[inline(always)]
    fn get_fast_value(entry_addr: usize) -> FastValue {
        debug_assert!(entry_addr > 0);
        let addr = entry_addr + mem::size_of::<FKey>();
        let val = unsafe { intrinsics::atomic_load_acq(addr as *mut FVal) };
        FastValue::new(val)
    }

    #[inline(always)]
    fn entry_addr(&self, idx: usize) -> usize {
        self.base + idx * ENTRY_SIZE
    }

    #[inline(always)]
    fn cap_mask(&self) -> usize {
        self.capacity - 1
    }

    #[inline(always)]
    fn get_hop_bits(&self, idx: usize) -> HopBits {
        unimplemented!()
    }

    #[inline(always)]
    fn set_hop_bits(&self, idx: usize, bits: HopBits) {
        unimplemented!()
    }
}

impl<K, V, A: Attachment<K, V>, ALLOC: GlobalAlloc + Default, H: Hasher + Default> Clone
    for Table<K, V, A, ALLOC, H>
{
    fn clone(&self) -> Self {
        let new_table = Table {
            meta: Arc::new(ChunkMeta {
                chunk: Default::default(),
                new_chunk: Default::default(),
                epoch: AtomicUsize::new(0),
            }),
            count: AtomicUsize::new(0),
            init_cap: self.init_cap,
            attachment_init_meta: self.attachment_init_meta.clone(),
            mark: PhantomData,
        };
        let guard = crossbeam_epoch::pin();
        let old_chunk_ptr = self.meta.chunk.load(Acquire, &guard);
        let new_chunk_ptr = self.meta.new_chunk.load(Acquire, &guard);
        unsafe {
            // Hold references first so they won't get reclaimed
            let old_chunk = old_chunk_ptr.deref();
            let old_total_size = old_chunk.total_size;

            let cloned_old_ptr = alloc_mem::<ALLOC>(old_total_size) as *mut Chunk<K, V, A, ALLOC>;
            debug_assert_ne!(cloned_old_ptr as usize, 0);
            debug_assert_ne!(old_chunk.ptr as usize, 0);
            libc::memcpy(
                cloned_old_ptr as *mut c_void,
                old_chunk.ptr as *const c_void,
                old_total_size,
            );
            let cloned_old_ref = Owned::new(ChunkPtr::new(cloned_old_ptr));
            new_table.meta.chunk.store(cloned_old_ref, Release);

            if new_chunk_ptr != Shared::null() {
                let new_chunk = new_chunk_ptr.deref();
                let new_total_size = new_chunk.total_size;
                let cloned_new_ptr =
                    alloc_mem::<ALLOC>(new_total_size) as *mut Chunk<K, V, A, ALLOC>;
                libc::memcpy(
                    cloned_new_ptr as *mut c_void,
                    new_chunk.ptr as *const c_void,
                    new_total_size,
                );
                let cloned_new_ref = Owned::new(ChunkPtr::new(cloned_new_ptr));
                new_table.meta.new_chunk.store(cloned_new_ref, Release);
            } else {
                new_table.meta.new_chunk.store(Shared::null(), Release);
            }
        }
        new_table.count.store(self.count.load(Acquire), Release);
        new_table
    }
}

impl<K, V, A: Attachment<K, V>, ALLOC: GlobalAlloc + Default, H: Hasher + Default> Drop
    for Table<K, V, A, ALLOC, H>
{
    fn drop(&mut self) {
        let guard = crossbeam_epoch::pin();
        unsafe {
            guard.defer_destroy(self.meta.chunk.load(Acquire, &guard));
            let new_chunk_ptr = self.meta.new_chunk.load(Acquire, &guard);
            if !new_chunk_ptr.is_null() {
                guard.defer_destroy(new_chunk_ptr);
            }
        }
    }
}

unsafe impl<K, V, A: Attachment<K, V>, ALLOC: GlobalAlloc + Default> Send
    for ChunkPtr<K, V, A, ALLOC>
{
}
unsafe impl<K, V, A: Attachment<K, V>, ALLOC: GlobalAlloc + Default> Sync
    for ChunkPtr<K, V, A, ALLOC>
{
}

impl<K, V, A: Attachment<K, V>, ALLOC: GlobalAlloc + Default> Drop for ChunkPtr<K, V, A, ALLOC> {
    fn drop(&mut self) {
        debug_assert_ne!(self.ptr as usize, 0);

        unsafe {
            Chunk::gc(self.ptr);
        }
    }
}

impl<K, V, A: Attachment<K, V>, ALLOC: GlobalAlloc + Default> Deref for ChunkPtr<K, V, A, ALLOC> {
    type Target = Chunk<K, V, A, ALLOC>;

    fn deref(&self) -> &Self::Target {
        debug_assert_ne!(self.ptr as usize, 0);
        unsafe { &*self.ptr }
    }
}

impl<K, V, A: Attachment<K, V>, ALLOC: GlobalAlloc + Default> ChunkPtr<K, V, A, ALLOC> {
    fn new(ptr: *mut Chunk<K, V, A, ALLOC>) -> Self {
        debug_assert_ne!(ptr as usize, 0);
        Self { ptr }
    }
}

#[inline]
fn dealloc_mem<A: GlobalAlloc + Default + Default>(ptr: usize, size: usize) {
    let align = 64;
    let layout = Layout::from_size_align(size, align).unwrap();
    let alloc = A::default();
    unsafe { alloc.dealloc(ptr as *mut u8, layout) }
}

#[inline]
fn chunk_size_of(cap: usize) -> usize {
    cap * ENTRY_SIZE
}

impl<V> Debug for ModResult<V> {
    fn fmt(&self, f: &mut std::fmt::Formatter<'_>) -> std::fmt::Result {
        match self {
            Self::Replaced(arg0, _arg1, arg2) => {
                f.debug_tuple("Replaced").field(arg0).field(arg2).finish()
            }
            Self::Existed(arg0, _arg1) => f.debug_tuple("Existed").field(arg0).finish(),
            Self::Fail => write!(f, "Fail"),
            Self::Sentinel => write!(f, "Sentinel"),
            Self::NotFound => write!(f, "NotFound"),
            Self::Done(arg0, _arg1, arg2) => f.debug_tuple("Done").field(arg0).field(arg2).finish(),
            Self::TableFull => write!(f, "TableFull"),
            Self::Aborted => write!(f, "Aborted"),
        }
    }
}<|MERGE_RESOLUTION|>--- conflicted
+++ resolved
@@ -890,11 +890,6 @@
                         }
                         _ => {}
                     }
-<<<<<<< HEAD
-=======
-                } else {
-                    Self::passive_migrate_entry(k, idx, fval, chunk, new_chunk, addr);
->>>>>>> 1ee4b8fc
                 }
                 //  else if let Some(new_chunk) = new_chunk {
                 //     Self::passive_migrate_entry(k, idx, fval, chunk, new_chunk, addr);
@@ -1276,7 +1271,6 @@
         new_chunk_ins: &Chunk<K, V, A, ALLOC>,
         old_address: usize,
     ) {
-<<<<<<< HEAD
         // Note: This does not make migration faster
         // if fvalue.val < NUM_FIX_V {
         //     // Value have no key, insertion in progress
@@ -1293,23 +1287,6 @@
         //     &mut num_moved,
         // );
         // new_chunk_ins.occupation.fetch_add(num_moved, AcqRel);
-=======
-        if fvalue.val < NUM_FIX_V || fvalue.is_primed() {
-            // Value have no key, insertion in progress
-            return;
-        }
-        let mut num_moved = 0;
-        Self::migrate_entry(
-            fkey,
-            old_idx,
-            fvalue,
-            old_chunk_ins,
-            new_chunk_ins,
-            old_address,
-            &mut num_moved,
-        );
-        new_chunk_ins.occupation.fetch_add(num_moved, AcqRel);
->>>>>>> 1ee4b8fc
     }
 
     fn migrate_entry(
@@ -1323,13 +1300,8 @@
     ) -> bool {
         // Insert entry into new chunk, in case of failure, skip this entry
         // Value should be locked
-<<<<<<< HEAD
-        trace!("Migrating entry {}", fkey);
-        let mut curr_orig = fvalue.val;
-=======
         let mut curr_orig = fvalue.act_val::<V>();
         let primed_orig= fvalue.prime();
->>>>>>> 1ee4b8fc
         let orig = curr_orig;
         match Self::cas_value_rt_new(old_address, orig, primed_orig.val) {
             Some(n) => {
@@ -1363,12 +1335,7 @@
                 if new_attachment.probe(&key) {
                     // New value existed, skip with None result
                     // We also need to drop the fvalue we obtained because it does not fit any where
-<<<<<<< HEAD
-                    old_chunk_ins.attachment.manually_drop(fvalue.val);
-                    warn!("Migrate {} exists, skipped", fkey);
-=======
-                    // old_chunk_ins.attachment.manually_drop(fvalue.act_val::<V>());
->>>>>>> 1ee4b8fc
+                    old_chunk_ins.attachment.manually_drop(fvalue.act_val::<V>());
                     break;
                 }
             } else if k == EMPTY_KEY {
