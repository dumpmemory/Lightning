// Design reference: https://citeseerx.ist.psu.edu/viewdoc/download?doi=10.1.1.140.4693&rep=rep1&type=pdf
// Lock-Free and Practical Doubly Linked List-Based Deques Using Single-Word Compare-and-Swap
// By: Hakan Sundell and Philippas Tsigas

use std::{
    mem,
    ops::Deref,
    sync::atomic::{fence, AtomicUsize, Ordering::*},
};

use crossbeam_epoch::{self as epoch, Atomic, Owned, Shared};
use crossbeam_utils::Backoff;
use epoch::Guard;

pub struct Node<T> {
    value: T,
    prev: Atomic<Self>,
    next: Atomic<Self>,
}

pub struct Deque<T: Clone> {
    head: Atomic<Node<T>>,
    tail: Atomic<Node<T>>,
}

const TRANS_TAG: usize = 1;
const STABLE_TAG: usize = 0;

impl<T: Clone> Deque<T> {
    pub fn new() -> Self {
        let guard = crossbeam_epoch::pin();
        let head = Atomic::new(Node::null());
        let tail = Atomic::new(Node::null());
        let head_ptr = head.load(Relaxed, &guard);
        let tail_ptr = tail.load(Relaxed, &guard);
        debug!("Initialized deque with head: {:?} and tail: {:?}", head, tail);
        unsafe {
            let head_node = head_ptr.deref();
            let tail_node = tail_ptr.deref();
            head_node.next.store(tail_ptr, Relaxed);
            tail_node.prev.store(head_ptr, Relaxed);
        }
        Self { head, tail }
    }

    pub fn insert_front(&self, value: T, guard: &Guard) {
        let backoff = crossbeam_utils::Backoff::new();
        let curr = Owned::new(Node::new(value)).into_shared(&guard);
        let prev = self.head.load(Relaxed, &guard);
        let prev_node = unsafe { prev.deref() };
        let mut next = unsafe { prev.deref().next.load(Acquire, &guard) };
        let curr_node = unsafe { curr.deref() };
        loop {
            {
                let prev_next = prev_node.next.load(Acquire, &guard);
                if decomp_with_ptr(&prev_next) != (&next, STABLE_TAG) {
                    next = prev_next;
                    backoff.spin();
                    continue;
                }
            }
            curr_node.prev.store(prev.with_tag(STABLE_TAG), Relaxed);
            curr_node.next.store(next.with_tag(TRANS_TAG), Relaxed);
            if prev_node
                .next
                .compare_exchange(
                    next.with_tag(STABLE_TAG),
                    curr.with_tag(STABLE_TAG),
                    AcqRel,
                    Acquire,
                    &guard,
                )
                .is_ok()
            {
                break;
            }
            backoff.spin();
        } // I
        fence(SeqCst);
        if let Some(next) = Self::insert_next_ops(&curr, next, prev, &guard, &backoff) {
            curr_node.next.store(next.with_tag(STABLE_TAG), Release);
        }
    }

    pub fn insert_back(&self, value: T, guard: &Guard) {
        let backoff = crossbeam_utils::Backoff::new();
        let curr = Owned::new(Node::new(value)).into_shared(&guard);
        let next = self.tail.load(Relaxed, &guard);
        let curr_node = unsafe { curr.deref() };
        let mut prev;
        loop {
            prev = unsafe { next.deref().prev.load(Acquire, &guard) };
            let prev_node = unsafe { prev.deref() };
            let prev_next = prev_node.next.load(Acquire, &guard);
            if decomp_with_ptr(&prev_next) != (&next, STABLE_TAG) {
                // prev node does not have tail node as its next node
                // TODO: make sure deletion will fix this
                continue;
            }
            curr_node.prev.store(prev.with_tag(STABLE_TAG), Relaxed);
            curr_node.next.store(next.with_tag(TRANS_TAG), Relaxed);
            if prev_node
                .next
                .compare_exchange(
                    next.with_tag(STABLE_TAG),
                    curr.with_tag(STABLE_TAG),
                    AcqRel,
                    Acquire,
                    &guard,
                )
                .is_ok()
            {
                break;
            }
            backoff.spin();
        }
        fence(SeqCst); // I
        if let Some(next) = Self::insert_next_ops(&curr, next, prev, &guard, &backoff) {
            curr_node.next.store(next.with_tag(STABLE_TAG), Release);
        }
    }

    fn insert_next_ops<'a>(
        node_ptr: &Shared<'a, Node<T>>,
        mut next_ptr: Shared<'a, Node<T>>,
        mut next_prev_ptr: Shared<'a, Node<T>>,
        guard: &'a Guard,
        backoff: &Backoff,
    ) -> Option<Shared<'a, Node<T>>> {
        loop {
            unsafe {
                let node = node_ptr.deref();
                let next = next_ptr.deref();
                if decomp_with_ptr(&node.next.load(Acquire, guard)) != (&next_ptr, STABLE_TAG) {
                    warn!("RARE condition on insert next ops. node removed.");
                    return None;
                }
                if next_prev_ptr.tag() == TRANS_TAG {
                    next_ptr = next_prev_ptr
                } else {
                    if let Err(new_next_prev) = next.prev.compare_exchange(
                        next_prev_ptr,
                        node_ptr.with_tag(STABLE_TAG),
                        AcqRel,
                        Acquire,
                        guard,
                    )
                    // Changed the prev pointer of next node to the node_ptr
                    {
                        next_ptr = new_next_prev.current;
                    } else {
                        // II
                        return Some(next_ptr);
                    }
                }
                // Refresh next prev from the new next node
                let next = next_ptr.deref();
                next_prev_ptr = next.prev.load(Acquire, guard);
                backoff.spin();
            }
        }
    }

    pub fn remove_front<'a>(&self, guard: &'a Guard) -> Option<Shared<'a, Node<T>>> {
        let backoff = crossbeam_utils::Backoff::new();
        let prev = self.head.load(Acquire, guard);
        let prev_node = unsafe { prev.deref() };
        loop {
            let curr = prev_node.next.load(Acquire, guard);
            debug_assert_ne!(prev, curr, "head node is linking it self");
            if curr == self.tail.load(Relaxed, guard) {
                // End of list
                return None;
            }
            let curr_node = unsafe { curr.deref() };
            let curr_prev = curr_node.next.load(Acquire, guard);
            if curr_prev.tag() == TRANS_TAG {
                // TODO: Make sure current node is properly removed
                trace!("Current node is removed at {:?}, retry", curr);
                backoff.spin();
                continue;
            }
            debug_assert_ne!(curr_next, prev);
            if curr_node
                .prev
                .compare_exchange(
                    curr_prev, // Stable tag ensured
                    curr_prev.with_tag(TRANS_TAG),
                    AcqRel,
                    Acquire,
                    guard,
                )
                .is_ok()
            {
                // I
                Self::unlink_node(&curr, guard, &backoff);
                return Some(curr);
            }
            trace!("Marking current deleted failed {:?}, retry", curr);
            backoff.spin();
        }
    }

    pub fn remove_back<'a>(&self, guard: &'a Guard) -> Option<Shared<'a, Node<T>>> {
        let backoff = crossbeam_utils::Backoff::new();
        let next_ptr = self.tail.load(Relaxed, guard);
        let next = unsafe { next_ptr.deref() };
        loop {
            let node_ptr = next.prev.load(Acquire, guard);
            let node = unsafe { node_ptr.deref() };
            if node.prev.load(Acquire, guard).tag() == TRANS_TAG {
                backoff.spin();
                continue;
            }
            if node_ptr == self.head.load(Relaxed, guard) {
                return None;
            }
            let node_prev_ptr = node.prev.load(Acquire, guard);
            if node
                .prev
                .compare_exchange(
                    node_prev_ptr.with_tag(STABLE_TAG),
                    node_prev_ptr.with_tag(TRANS_TAG),
                    AcqRel,
                    Acquire,
                    guard,
                )
                .is_ok()
            {
                Self::unlink_node(&node_ptr, guard, &backoff);
                return Some(node_ptr.clone());
            }
            backoff.spin();
        }
    }

    fn unlink_node<'a>(node_ptr: &Shared<'a, Node<T>>, guard: &'a Guard, backoff: &Backoff) {
        fence(SeqCst);
        unsafe {
            let node = node_ptr.deref();
            let mut prev_ptr = node.prev.load(Acquire, guard);
            let mut next_ptr = node.next.load(Acquire, guard);
<<<<<<< HEAD
            let mut marked_prev = false;
            loop {
                let prev_node = prev_ptr.deref();
                let next_node = next_ptr.deref();
                let prev_prev = prev_node.prev.load(Acquire, guard);
                let prev_next = prev_node.next.load(Acquire, guard);
                if !marked_prev {
                    // check update prev
                    if prev_prev.tag() == TRANS_TAG {
                        prev_ptr = prev_prev;
                        backoff.spin();
                        continue;
                    }
                    if prev_next.tag() == TRANS_TAG {
                        // Inserting, need to wait until it finished
                        backoff.spin();
                        continue;
                    }
                }
                let next_prev = next_node.prev.load(Acquire, guard);
                let next_next = next_node.next.load(Acquire, guard);
                {
                    // check update next
                    if next_prev.tag() == TRANS_TAG {
                        // Deleting or deleted, shift to next_next
                        next_ptr = next_next;
                        backoff.spin();
                        continue;
                    }
                    // Don't care about insertion by next next because we are not going to touch it
                }
                debug_assert_ne!(prev_next.tag(), TRANS_TAG);
                debug_assert_ne!(next_prev.tag(), TRANS_TAG);
                if !marked_prev
                    && prev_node
                        .next
                        .compare_exchange(
                            prev_next,
                            next_ptr.with_tag(STABLE_TAG),
                            AcqRel,
                            Acquire,
                            guard,
                        )
                        .is_err()
                {
=======
            let mut round = 0;
            debug_assert_ne!(prev_ptr, next_ptr, "node on {:?}", node_ptr);
            loop {
                round += 1;
                let prev = prev_ptr.deref();
                let next = next_ptr.deref();
                let next_prev_ptr = next.prev.load(Acquire, guard);
                let next_next_ptr = next.next.load(Acquire, guard);
                debug_assert_ne!(next_prev_ptr, next_next_ptr, "on {:?}", next_ptr);
                if next_next_ptr.tag() == DELETED_TAG {
                    // the next node we are going to work on is also deleted
                    // move on to the next of the next node
                    trace!(
                        "Unlink move next from {:?} to {:?} for node {:?} at round {}",
                        next_ptr,
                        next_next_ptr,
                        node_ptr,
                        round
                    );
                    next_ptr = next_next_ptr;
                    backoff.spin();
                    continue;
                }
                debug_assert_eq!(next_prev_ptr.tag(), EXISTED_TAG);
                let prev_prev_ptr = prev.prev.load(Acquire, guard);
                let prev_next_ptr = prev.next.load(Acquire, guard);
                debug_assert_ne!(prev_prev_ptr, prev_next_ptr, "on {:?}", prev_ptr);
                if prev_next_ptr.tag() == DELETED_TAG {
                    debug_assert_ne!(prev_ptr, prev_prev_ptr);
                    trace!(
                        "Unlink move prev from {:?} to {:?} for node {:?} at round {}",
                        prev_ptr,
                        prev_prev_ptr,
                        node_ptr,
                        round
                    );
                    prev_ptr = prev_prev_ptr;
                    backoff.spin();
                    continue;
                }
                debug_assert_eq!(prev_prev_ptr.tag(), EXISTED_TAG);
                debug_assert_ne!(prev_ptr, next_ptr, "self linking at round {}", round);
                if let Err(new_prev_next) = prev.next.compare_exchange(
                    prev_next_ptr,
                    next_ptr.with_tag(EXISTED_TAG),
                    AcqRel,
                    Acquire,
                    guard,
                ) {
                    let new_prev = new_prev_next.current;
                    debug!(
                        "Unlink swap prev next failed, move from {:?} to new prev {:?} for node {:?} at round {}",
                        prev_ptr,
                        new_prev,
                        node_ptr,
                        round
                    );
                    prev_ptr = new_prev;
                    backoff.spin();
                    continue;
                } // III
                fence(SeqCst);
                debug_assert_ne!(next_ptr, prev_ptr, "self linking at round {}", round);
                if let Err(new_next_prev) = next.prev.compare_exchange(
                    next_prev_ptr,
                    prev_ptr.with_tag(EXISTED_TAG),
                    AcqRel,
                    Acquire,
                    guard,
                ) {
                    let new_next = new_next_prev.current;
                    debug!(
                        "Unlink swap next prev failed, move from {:?} to new next {:?} for node {:?} at round {}",
                        next_ptr,
                        new_next,
                        node_ptr,
                        round
                    );
                    next_ptr = new_next;
>>>>>>> 6a45f906
                    backoff.spin();
                    continue;
                } else {
                    marked_prev = true;
                }
                if next_node
                    .prev
                    .compare_exchange(
                        next_prev,
                        next_ptr.with_tag(STABLE_TAG),
                        AcqRel,
                        Acquire,
                        guard,
                    )
                    .is_ok()
                {
                    break;
                }
                backoff.spin();
            }
            fence(SeqCst);
            Self::mark_next_trans(node_ptr, guard, backoff);
        }
    }

    fn mark_next_trans<'a>(node_ptr: &'a Shared<'a, Node<T>>, guard: &'a Guard, backoff: &Backoff) {
        unsafe {
            let node = node_ptr.deref();
            loop {
<<<<<<< HEAD
                let node_next_ptr = node.next.load(Acquire, guard);
                if node_next_ptr.tag() == TRANS_TAG
=======
                let node_prev_ptr = node.prev.load(Acquire, guard);
                debug_assert_ne!(node_ptr, &node_prev_ptr, "self linking");
                if node_prev_ptr.tag() == DELETED_TAG
>>>>>>> 6a45f906
                    || node
                        .next
                        .compare_exchange(
                            node_next_ptr,
                            node_next_ptr.with_tag(TRANS_TAG),
                            AcqRel,
                            Acquire,
                            guard,
                        )
                        .is_ok()
                {
                    break;
                }
                backoff.spin();
            }
        }
    }
}

impl<T: Clone> Node<T> {
    fn new(value: T) -> Self {
        Self {
            value,
            prev: Atomic::null(),
            next: Atomic::null(),
        }
    }
    fn null() -> Self {
        Self::new(unsafe { mem::zeroed() })
    }
}

pub fn decomp_ptr<'a, T: Clone>(ptr: &Shared<'a, Node<T>>) -> (&'a Node<T>, usize) {
    unsafe { (ptr.deref(), ptr.tag()) }
}

pub fn decomp_with_ptr<'a, 'b, T: Clone>(
    ptr: &'b Shared<'a, Node<T>>,
) -> (&'b Shared<'a, Node<T>>, usize) {
    (ptr, ptr.tag())
}

pub fn decomp_atomic<'a, T: Clone>(
    atomic: &Atomic<Node<T>>,
    guard: &'a Guard,
) -> (&'a Node<T>, usize) {
    let node_ref = atomic.load(Acquire, guard);
    decomp_ptr(&node_ref)
}

impl<T> Deref for Node<T> {
    type Target = T;

    fn deref(&self) -> &Self::Target {
        &self.value
    }
}

#[cfg(test)]
mod test {

    use super::*;
    use itertools::Itertools;
    use std::{collections::HashSet, sync::Arc, thread};

    #[test]
    pub fn single_threaded_push_pop() {
        let guard = crossbeam_epoch::pin();
        let deque = Deque::new();
        deque.insert_front(1, &guard);
        deque.insert_back(2, &guard);
        assert_eq!(
            deque.remove_front(&guard).map(|s| unsafe { **s.deref() }),
            Some(1)
        );
        assert_eq!(
            deque.remove_back(&guard).map(|s| unsafe { **s.deref() }),
            Some(2)
        );
        assert!(deque.remove_front(&guard).is_none());
        assert!(deque.remove_back(&guard).is_none());
    }

    #[test]
    pub fn push_front_pop_front() {
        let num = 100;
        let guard = crossbeam_epoch::pin();
        let deque = Deque::new();
        for i in 0..num {
            deque.insert_front(i, &guard);
        }
        for i in (0..num).rev() {
            assert_eq!(
                deque.remove_front(&guard).map(|s| unsafe { **s.deref() }),
                Some(i)
            );
        }
        assert!(deque.remove_front(&guard).is_none());
        assert!(deque.remove_back(&guard).is_none());
    }

    #[test]
    pub fn push_front_pop_back() {
        let num = 100;
        let guard = crossbeam_epoch::pin();
        let deque = Deque::new();
        for i in 0..num {
            deque.insert_front(i, &guard);
        }
        for i in 0..num {
            assert_eq!(
                deque.remove_back(&guard).map(|s| unsafe { **s.deref() }),
                Some(i)
            );
        }
        assert!(deque.remove_front(&guard).is_none());
        assert!(deque.remove_back(&guard).is_none());
    }

    #[test]
    pub fn push_back_pop_back() {
        let num = 100;
        let guard = crossbeam_epoch::pin();
        let deque = Deque::new();
        for i in 0..num {
            deque.insert_back(i, &guard);
        }
        for i in (0..num).rev() {
            assert_eq!(
                deque.remove_back(&guard).map(|s| unsafe { **s.deref() }),
                Some(i)
            );
        }
        assert!(deque.remove_front(&guard).is_none());
        assert!(deque.remove_back(&guard).is_none());
    }

    #[test]
    pub fn push_back_pop_front() {
        let num = 100;
        let guard = crossbeam_epoch::pin();
        let deque = Deque::new();
        for i in 0..num {
            deque.insert_back(i, &guard);
        }
        for i in 0..num {
            assert_eq!(
                deque.remove_front(&guard).map(|s| unsafe { **s.deref() }),
                Some(i)
            );
        }
        assert!(deque.remove_front(&guard).is_none());
        assert!(deque.remove_back(&guard).is_none());
    }

    #[test]
    pub fn multithread_push_front_single_thread_pop_front() {
        let num = 40960;
        let deque = Arc::new(Deque::new());
        let ths = (0..num)
            .chunks(128)
            .into_iter()
            .map(|nums| {
                let nums = nums.collect_vec();
                let deque = deque.clone();
                thread::spawn(move || {
                    for i in nums {
                        let guard = crossbeam_epoch::pin();
                        deque.insert_front(i, &guard);
                    }
                })
            })
            .collect::<Vec<_>>();
        ths.into_iter().for_each(|t| {
            t.join().unwrap();
        });
        let mut all_nums = HashSet::new();
        let guard = crossbeam_epoch::pin();
        for _ in 0..num {
            all_nums.insert(
                deque
                    .remove_front(&guard)
                    .map(|s| unsafe { **s.deref() })
                    .unwrap(),
            );
        }
        assert_eq!(all_nums.len(), num);
        for i in 0..num {
            assert!(all_nums.contains(&i));
        }
    }

    #[test]
    pub fn multithread_push_front_single_thread_pop_back() {
        let num = 40960;
        let deque = Arc::new(Deque::new());
        let ths = (0..num)
            .chunks(128)
            .into_iter()
            .map(|nums| {
                let nums = nums.collect_vec();
                let deque = deque.clone();
                thread::spawn(move || {
                    for i in nums {
                        let guard = crossbeam_epoch::pin();
                        deque.insert_front(i, &guard);
                    }
                })
            })
            .collect::<Vec<_>>();
        ths.into_iter().for_each(|t| {
            t.join().unwrap();
        });
        let mut all_nums = HashSet::new();
        let guard = crossbeam_epoch::pin();
        for _ in 0..num {
            all_nums.insert(
                deque
                    .remove_back(&guard)
                    .map(|s| unsafe { **s.deref() })
                    .unwrap(),
            );
        }
        assert_eq!(all_nums.len(), num);
        for i in 0..num {
            assert!(all_nums.contains(&i));
        }
    }

    #[test]
    pub fn multithread_push_back_single_thread_pop_front() {
        let num = 40960;
        let deque = Arc::new(Deque::new());
        let ths = (0..num)
            .chunks(128)
            .into_iter()
            .map(|nums| {
                let nums = nums.collect_vec();
                let deque = deque.clone();
                thread::spawn(move || {
                    for i in nums {
                        let guard = crossbeam_epoch::pin();
                        deque.insert_back(i, &guard);
                    }
                })
            })
            .collect::<Vec<_>>();
        ths.into_iter().for_each(|t| {
            t.join().unwrap();
        });
        let mut all_nums = HashSet::new();
        let guard = crossbeam_epoch::pin();
        for _ in 0..num {
            all_nums.insert(
                deque
                    .remove_front(&guard)
                    .map(|s| unsafe { **s.deref() })
                    .unwrap(),
            );
        }
        assert_eq!(all_nums.len(), num);
        for i in 0..num {
            assert!(all_nums.contains(&i));
        }
    }

    #[test]
    pub fn multithread_push_back_single_thread_pop_back() {
        let num = 40960;
        let deque = Arc::new(Deque::new());
        let ths = (0..num)
            .chunks(128)
            .into_iter()
            .map(|nums| {
                let nums = nums.collect_vec();
                let deque = deque.clone();
                thread::spawn(move || {
                    for i in nums {
                        let guard = crossbeam_epoch::pin();
                        deque.insert_back(i, &guard);
                    }
                })
            })
            .collect::<Vec<_>>();
        ths.into_iter().for_each(|t| {
            t.join().unwrap();
        });
        let mut all_nums = HashSet::new();
        let guard = crossbeam_epoch::pin();
        for _ in 0..num {
            all_nums.insert(
                deque
                    .remove_back(&guard)
                    .map(|s| unsafe { **s.deref() })
                    .unwrap(),
            );
        }
        assert_eq!(all_nums.len(), num);
        for i in 0..num {
            assert!(all_nums.contains(&i));
        }
    }

    #[test]
    pub fn multithread_pop_front() {
        let _ = env_logger::try_init();
        let num = 40960;
        let guard = crossbeam_epoch::pin();
        let deque = Arc::new(Deque::new());
        for i in 0..num {
            deque.insert_front(i, &guard);
        }
        let ths = (0..num)
            .chunks(256)
            .into_iter()
            .map(|nums| {
                let deque = deque.clone();
                let nums = nums.collect_vec();
                thread::spawn(move || {
                    nums.into_iter()
                        .map(|_| {
                            let guard = crossbeam_epoch::pin();
                            unsafe { **deque.remove_front(&guard).unwrap().deref() }
                        })
                        .collect_vec()
                })
            })
            .collect::<Vec<_>>();
        let mut all_nums = HashSet::new();
        ths.into_iter()
            .map(|t| t.join().unwrap().into_iter())
            .flatten()
            .for_each(|n| {
                all_nums.insert(n);
            });
        assert!(deque.remove_front(&guard).is_none());
        assert!(deque.remove_back(&guard).is_none());
        assert_eq!(all_nums.len(), num);
        for i in 0..num {
            assert!(all_nums.contains(&i));
        }
    }

    #[test]
    pub fn multithread_pop_back() {
        let num = 4096;
        let guard = crossbeam_epoch::pin();
        let deque = Arc::new(Deque::new());
        for i in 0..num {
            deque.insert_front(i, &guard);
        }
        let ths = (0..num)
            .chunks(128)
            .into_iter()
            .map(|nums| {
                let deque = deque.clone();
                let nums = nums.collect_vec();
                thread::spawn(move || {
                    nums.into_iter()
                        .map(|_| {
                            let guard = crossbeam_epoch::pin();
                            unsafe { **deque.remove_back(&guard).unwrap().deref() }
                        })
                        .collect_vec()
                })
            })
            .collect::<Vec<_>>();
        let mut all_nums = HashSet::new();
        ths.into_iter()
            .map(|t| t.join().unwrap().into_iter())
            .flatten()
            .for_each(|n| {
                all_nums.insert(n);
            });
        assert!(deque.remove_front(&guard).is_none());
        assert!(deque.remove_back(&guard).is_none());
        assert_eq!(all_nums.len(), num);
        for i in 0..num {
            assert!(all_nums.contains(&i));
        }
    }

    #[test]
    pub fn multithread_push_front_and_back_single_thread_pop_front() {
        let num = 40960;
        let deque = Arc::new(Deque::new());
        let ths = (0..num)
            .chunks(128)
            .into_iter()
            .map(|nums| {
                let nums = nums.collect_vec();
                let deque = deque.clone();
                thread::spawn(move || {
                    let guard = crossbeam_epoch::pin();
                    nums.into_iter().for_each(|i| {
                        if i % 2 == 0 {
                            deque.insert_front(i, &guard);
                        } else {
                            deque.insert_back(i, &guard);
                        }
                    });
                })
            })
            .collect::<Vec<_>>();
        ths.into_iter().for_each(|t| {
            t.join().unwrap();
        });
        let mut all_nums = HashSet::new();
        let guard = crossbeam_epoch::pin();
        for _ in 0..num {
            all_nums.insert(
                deque
                    .remove_front(&guard)
                    .map(|s| unsafe { **s.deref() })
                    .unwrap(),
            );
        }
        assert_eq!(all_nums.len(), num);
        for i in 0..num {
            assert!(all_nums.contains(&i));
        }
    }

    #[test]
    pub fn multithread_push_front_and_back_single_thread_pop_back() {
        let num = 40960;
        let deque = Arc::new(Deque::new());
        let ths = (0..num)
            .chunks(128)
            .into_iter()
            .map(|nums| {
                let nums = nums.collect_vec();
                let deque = deque.clone();
                thread::spawn(move || {
                    let guard = crossbeam_epoch::pin();
                    nums.into_iter().for_each(|i| {
                        if i % 2 == 0 {
                            deque.insert_front(i, &guard);
                        } else {
                            deque.insert_back(i, &guard);
                        }
                    });
                })
            })
            .collect::<Vec<_>>();
        ths.into_iter().for_each(|t| {
            t.join().unwrap();
        });
        let mut all_nums = HashSet::new();
        let guard = crossbeam_epoch::pin();
        for _ in 0..num {
            all_nums.insert(
                deque
                    .remove_back(&guard)
                    .map(|s| unsafe { **s.deref() })
                    .unwrap(),
            );
        }
        assert_eq!(all_nums.len(), num);
        for i in 0..num {
            assert!(all_nums.contains(&i));
        }
    }

    #[test]
    pub fn multithread_pop_back_front() {
        let num = 40960;
        let guard = crossbeam_epoch::pin();
        let deque = Arc::new(Deque::new());
        for i in 0..num {
            deque.insert_front(i, &guard);
        }
        let ths = (0..num)
            .chunks(32)
            .into_iter()
            .map(|nums| {
                let deque = deque.clone();
                let nums = nums.collect_vec();
                thread::spawn(move || {
                    nums.into_iter()
                        .map(|i| {
                            let guard = crossbeam_epoch::pin();
                            unsafe {
                                if i % 2 == 0 {
                                    **deque.remove_front(&guard).unwrap().deref()
                                } else {
                                    **deque.remove_back(&guard).unwrap().deref()
                                }
                            }
                        })
                        .collect_vec()
                })
            })
            .collect::<Vec<_>>();
        let mut all_nums = HashSet::new();
        ths.into_iter()
            .map(|t| t.join().unwrap().into_iter())
            .flatten()
            .for_each(|n| {
                all_nums.insert(n);
            });
        assert!(deque.remove_front(&guard).is_none());
        assert!(deque.remove_back(&guard).is_none());
        assert_eq!(all_nums.len(), num);
        for i in 0..num {
            assert!(all_nums.contains(&i));
        }
    }

    #[test]
    pub fn multithread_push_pop_front() {
        let num = 4096;
        let threshold = (num as f64 * 0.5) as usize;
        let deque = Arc::new(Deque::new());
        let guard = crossbeam_epoch::pin();
        for i in 0..threshold {
            deque.insert_front(i, &guard);
        }
        let ths = (threshold..num)
            .chunks(32)
            .into_iter()
            .map(|nums| {
                let nums = nums.collect_vec();
                let deque = deque.clone();
                thread::spawn(move || {
                    nums.into_iter()
                        .map(|i| {
                            let guard = crossbeam_epoch::pin();
                            if i % 2 == 0 {
                                deque.insert_front(i, &guard);
                                None
                            } else {
                                Some(unsafe { **deque.remove_front(&guard).unwrap().deref() })
                            }
                        })
                        .collect_vec()
                })
            })
            .collect::<Vec<_>>();
        let results = ths
            .into_iter()
            .map(|j| j.join().unwrap().into_iter())
            .flatten()
            .filter_map(|n| n)
            .collect::<Vec<_>>();
        let results_len = results.len();
        assert_eq!(results_len, (num - threshold) / 2);
        let set = results.into_iter().collect::<HashSet<_>>();
        assert_eq!(results_len, set.len());
    }

    #[test]
    pub fn multithread_push_pop_back() {
        let num = 40960;
        let threshold = (num as f64 * 0.5) as usize;
        let deque = Arc::new(Deque::new());
        let guard = crossbeam_epoch::pin();
        for i in 0..threshold {
            deque.insert_back(i, &guard);
        }
        let ths = (threshold..num)
            .chunks(64)
            .into_iter()
            .map(|nums| {
                let nums = nums.collect_vec();
                let deque = deque.clone();
                thread::spawn(move || {
                    nums.into_iter()
                        .map(|i| {
                            let guard = crossbeam_epoch::pin();
                            if i % 2 == 0 {
                                deque.insert_back(i, &guard);
                                None
                            } else {
                                Some(unsafe { **deque.remove_back(&guard).unwrap().deref() })
                            }
                        })
                        .collect_vec()
                })
            })
            .collect::<Vec<_>>();
        let results = ths
            .into_iter()
            .map(|j| j.join().unwrap().into_iter())
            .flatten()
            .filter_map(|n| n)
            .collect::<Vec<_>>();
        let results_len = results.len();
        assert_eq!(results_len, (num - threshold) / 2);
        let set = results.into_iter().collect::<HashSet<_>>();
        assert_eq!(results_len, set.len());
    }
}<|MERGE_RESOLUTION|>--- conflicted
+++ resolved
@@ -180,7 +180,6 @@
                 backoff.spin();
                 continue;
             }
-            debug_assert_ne!(curr_next, prev);
             if curr_node
                 .prev
                 .compare_exchange(
@@ -240,7 +239,6 @@
             let node = node_ptr.deref();
             let mut prev_ptr = node.prev.load(Acquire, guard);
             let mut next_ptr = node.next.load(Acquire, guard);
-<<<<<<< HEAD
             let mut marked_prev = false;
             loop {
                 let prev_node = prev_ptr.deref();
@@ -286,87 +284,6 @@
                         )
                         .is_err()
                 {
-=======
-            let mut round = 0;
-            debug_assert_ne!(prev_ptr, next_ptr, "node on {:?}", node_ptr);
-            loop {
-                round += 1;
-                let prev = prev_ptr.deref();
-                let next = next_ptr.deref();
-                let next_prev_ptr = next.prev.load(Acquire, guard);
-                let next_next_ptr = next.next.load(Acquire, guard);
-                debug_assert_ne!(next_prev_ptr, next_next_ptr, "on {:?}", next_ptr);
-                if next_next_ptr.tag() == DELETED_TAG {
-                    // the next node we are going to work on is also deleted
-                    // move on to the next of the next node
-                    trace!(
-                        "Unlink move next from {:?} to {:?} for node {:?} at round {}",
-                        next_ptr,
-                        next_next_ptr,
-                        node_ptr,
-                        round
-                    );
-                    next_ptr = next_next_ptr;
-                    backoff.spin();
-                    continue;
-                }
-                debug_assert_eq!(next_prev_ptr.tag(), EXISTED_TAG);
-                let prev_prev_ptr = prev.prev.load(Acquire, guard);
-                let prev_next_ptr = prev.next.load(Acquire, guard);
-                debug_assert_ne!(prev_prev_ptr, prev_next_ptr, "on {:?}", prev_ptr);
-                if prev_next_ptr.tag() == DELETED_TAG {
-                    debug_assert_ne!(prev_ptr, prev_prev_ptr);
-                    trace!(
-                        "Unlink move prev from {:?} to {:?} for node {:?} at round {}",
-                        prev_ptr,
-                        prev_prev_ptr,
-                        node_ptr,
-                        round
-                    );
-                    prev_ptr = prev_prev_ptr;
-                    backoff.spin();
-                    continue;
-                }
-                debug_assert_eq!(prev_prev_ptr.tag(), EXISTED_TAG);
-                debug_assert_ne!(prev_ptr, next_ptr, "self linking at round {}", round);
-                if let Err(new_prev_next) = prev.next.compare_exchange(
-                    prev_next_ptr,
-                    next_ptr.with_tag(EXISTED_TAG),
-                    AcqRel,
-                    Acquire,
-                    guard,
-                ) {
-                    let new_prev = new_prev_next.current;
-                    debug!(
-                        "Unlink swap prev next failed, move from {:?} to new prev {:?} for node {:?} at round {}",
-                        prev_ptr,
-                        new_prev,
-                        node_ptr,
-                        round
-                    );
-                    prev_ptr = new_prev;
-                    backoff.spin();
-                    continue;
-                } // III
-                fence(SeqCst);
-                debug_assert_ne!(next_ptr, prev_ptr, "self linking at round {}", round);
-                if let Err(new_next_prev) = next.prev.compare_exchange(
-                    next_prev_ptr,
-                    prev_ptr.with_tag(EXISTED_TAG),
-                    AcqRel,
-                    Acquire,
-                    guard,
-                ) {
-                    let new_next = new_next_prev.current;
-                    debug!(
-                        "Unlink swap next prev failed, move from {:?} to new next {:?} for node {:?} at round {}",
-                        next_ptr,
-                        new_next,
-                        node_ptr,
-                        round
-                    );
-                    next_ptr = new_next;
->>>>>>> 6a45f906
                     backoff.spin();
                     continue;
                 } else {
@@ -396,14 +313,8 @@
         unsafe {
             let node = node_ptr.deref();
             loop {
-<<<<<<< HEAD
                 let node_next_ptr = node.next.load(Acquire, guard);
                 if node_next_ptr.tag() == TRANS_TAG
-=======
-                let node_prev_ptr = node.prev.load(Acquire, guard);
-                debug_assert_ne!(node_ptr, &node_prev_ptr, "self linking");
-                if node_prev_ptr.tag() == DELETED_TAG
->>>>>>> 6a45f906
                     || node
                         .next
                         .compare_exchange(
