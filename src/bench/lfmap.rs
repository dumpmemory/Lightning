use bustle::*;
use lightling::map::{ObjectMap, WordMap, Map};
<<<<<<< HEAD
use std::sync::Arc;

#[derive(Clone)]
pub struct TestTable(Arc<WordMap>);
=======
use std::hash::Hash;
use std::collections::hash_map::DefaultHasher;
use std::alloc::System;
use smallvec::alloc::sync::Arc;

#[derive(Clone)]
pub struct TestTable(Arc<WordMap<System, DefaultHasher>>);
>>>>>>> 7492da2c

impl Collection for TestTable {
    type Handle = Self;
    fn with_capacity(capacity: usize) -> Self {
        Self(Arc::new(WordMap::with_capacity(capacity)))
    }

    fn pin(&self) -> Self::Handle {
        self.clone()
    }
}

impl CollectionHandle for TestTable {
    type Key = u64;

    fn get(&mut self, key: &Self::Key) -> bool {
        let k = *key as usize;
        self.0.get(k).is_some()
    }

    fn insert(&mut self, key: &Self::Key) -> bool {
        let k = *key as usize;
        self.0.insert(k, k).is_none()
    }

    fn remove(&mut self, key: &Self::Key) -> bool {
        let k = *key as usize;
        self.0.remove(k).is_some()
    }

    fn update(&mut self, key: &Self::Key) -> bool {
        use std::collections::hash_map::Entry;
        let k = *key as usize;
        let mut map = &mut self.0;
        if map.contains(k) {
            map.insert(k, k);
            true
        } else {
            false
        }
    }
}<|MERGE_RESOLUTION|>--- conflicted
+++ resolved
@@ -1,11 +1,5 @@
 use bustle::*;
 use lightling::map::{ObjectMap, WordMap, Map};
-<<<<<<< HEAD
-use std::sync::Arc;
-
-#[derive(Clone)]
-pub struct TestTable(Arc<WordMap>);
-=======
 use std::hash::Hash;
 use std::collections::hash_map::DefaultHasher;
 use std::alloc::System;
@@ -13,7 +7,6 @@
 
 #[derive(Clone)]
 pub struct TestTable(Arc<WordMap<System, DefaultHasher>>);
->>>>>>> 7492da2c
 
 impl Collection for TestTable {
     type Handle = Self;
